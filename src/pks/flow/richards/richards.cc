--- conflicted
+++ resolved
@@ -12,11 +12,8 @@
 #include "bdf1_time_integrator.hh"
 #include "flow_bc_factory.hh"
 
-<<<<<<< HEAD
 #include "upwinding.hh"
-=======
 #include "Mesh_MSTK.hh"
->>>>>>> ddd426a0
 #include "matrix_mfd.cc"
 
 #include "upwind_cell_centered.hh"
@@ -236,25 +233,7 @@
 // -----------------------------------------------------------------------------
 void Richards::commit_state(double dt, const Teuchos::RCP<State>& S) {
   // Update flux if rel perm, density, or pressure have changed.
-<<<<<<< HEAD
-  bool update = UpdatePermeabilityData_(S.ptr());
-  update |= S->GetFieldEvaluator(key_)->HasFieldChanged(S.ptr(), name_);
-  update |= S->GetFieldEvaluator("mass_density_liquid")->HasFieldChanged(S.ptr(), name_);
-
-  if (update) {
-    // update the stiffness matrix with the new rel perm
-    Teuchos::RCP<const CompositeVector> rel_perm =
-        S->GetFieldData("numerical_rel_perm", name_);
-    matrix_->CreateMFDstiffnessMatrices(rel_perm.ptr());
-
-    // derive the fluxes
-    Teuchos::RCP<const CompositeVector> pres = S->GetFieldData(key_);
-    Teuchos::RCP<const CompositeVector> rho = S->GetFieldData("mass_density_liquid");
-    Teuchos::RCP<const Epetra_Vector> gvec = S->GetConstantVectorData("gravity");
-    Teuchos::RCP<CompositeVector> darcy_flux = S->GetFieldData("darcy_flux", name_);
-    matrix_->DeriveFlux(*pres, darcy_flux);
-    AddGravityFluxesToVector_(gvec, rel_perm, rho, darcy_flux);
-  }
+  UpdateFlux_(S);
 
   // As a diagnostic, calculate the mass balance error
   if (S_next_ != Teuchos::null) {
@@ -280,9 +259,6 @@
     Teuchos::OSTab tab = getOSTab();
     *out_ << "Final Mass Balance Error: " << einf << std::endl;
   }
-=======
-  UpdateFlux_(S);
->>>>>>> ddd426a0
 };
 
 
